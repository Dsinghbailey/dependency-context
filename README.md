# Dependency Context

### by [@darianb](https://x.com/darianbailey14)

An MCP server that provides AI assistants with contextual access to your project's dependency documentation, enabling more accurate responses about libraries and frameworks used in your codebase.

## Configuration

The recommended way to specify which dependencies you want to index is by creating a custom `dependency-context.json` file in your project root. This allows you to:

- Only index the dependencies you're actively using and need help with
- Improve indexing speed by limiting the number of dependencies
- Focus the search results on the libraries that matter most

Create a `dependency-context.json` file in your project root with the following format:

```json
{
  "express": "^4.17.1",
  "axios": "1.0.0"
}
```

If a `dependency-context.json` file is not present, Dependency Context falls back to scanning `package.json` or `requirements.txt`.

## Quick Start

1. Add the MCP config to your editor (Cursor recommended):

```json
{
  "mcpServers": {
    "dependency-context": {
      "command": "npx",
      "args": ["-y", "--package=dependency-context", "dependency-context"],
      "env": {
<<<<<<< HEAD
        "GITHUB_TOKEN": "YOUR_GITHUB_TOKEN_HERE", // Optional but recommended
        "MODEL_NAME": "Xenova/all-MiniLM-L6-v2", // Optional, default shown
        "DEBUG": "false", // Optional, default shown
        "MIN_CHUNK_SIZE": "800", // Optional, default shown
        "MAX_CHUNK_SIZE": "8000", // Optional, default shown
        "CHUNKS_RETURNED": "5" // Optional, default shown
=======
        "GITHUB_TOKEN": "YOUR_GITHUB_TOKEN_HERE", // Optional: Avoids rate limits 
        "MODEL_NAME": "Xenova/all-MiniLM-L6-v2",
        "DEBUG": "false"
>>>>>>> 32f5440e
      }
    }
  }
}
```

2. Enable the MCP in your editor

3. Prompt the AI to initialialize dependency-context

```
Can you initialize dependency-context?
```

4. Prompt the AI like you normally do. It will automatically pull in dependency-context when relevant

## MCP Capabilities

Dependency Context provides two main capabilities through its MCP interface:

### 1. InitializeDependencyIndex

Analyzes a project's dependencies and creates a searchable index of their documentation.

```json
{
  "capability": "InitializeDependencyIndex",
  "parameters": {
    "project_path": "/path/to/your/project",
    "env_vars": {
      "GITHUB_TOKEN": "your_github_token", // Optional but recommended
      "MODEL_NAME": "Xenova/all-MiniLM-L6-v2", // Optional, default shown
      "DEBUG": "true", // Optional
      "MIN_CHUNK_SIZE": "800", // Optional, default shown
      "MAX_CHUNK_SIZE": "8000", // Optional, default shown
      "CHUNKS_RETURNED": "5" // Optional, default shown
    }
  }
}
```

This capability:

- Checks for a custom `dependencies.json` file (recommended)
- Falls back to scanning package.json or requirements.txt if no custom file exists
- Locates the GitHub repositories for each dependency
- Clones repositories and extracts Markdown documentation
- Creates vector embeddings for semantic search

### 2. searchDependencyDocs

Performs semantic search over indexed dependency documentation.

```json
{
  "capability": "searchDependencyDocs",
  "parameters": {
    "project_path": "/path/to/your/project",
    "query": "How do I handle authentication?",
    "repository_context": "express", // Optional: limit to a specific dependency
    "env_vars": {
      "MODEL_NAME": "Xenova/all-MiniLM-L6-v2"
    }
  }
}
```

Returns:

- The most relevant documentation chunks matching your query
- Source information (repository, file path)
- Similarity scores for each result

## Architecture

Dependency Context is built with a modular TypeScript architecture:

- **Core Components**:

  - **Parsers**: Extract dependencies from package.json and requirements.txt
  - **Repository Discovery**: Locate GitHub repositories using registry metadata
  - **Document Fetching**: Clone repositories and extract documentation
  - **Vector Store**: Generate embeddings and enable semantic search
  - **MCP Server**: Provide a standardized interface for AI tools

- **Key Libraries**:
  - **fastmcp**: MCP protocol implementation
  - **@xenova/transformers**: Local embedding model for vector creation
  - **simple-git**: Git client for repository operations
  - **axios**: HTTP client for API requests
  - **fs-extra**: Enhanced file system operations
  - **dotenv**: Environment variable management

## Testing

### Unit Testing

Run the test suite with:

```bash
npm test
```

### Manual Testing

For manual testing, follow these steps:

1. **Set up a Test Project**

```bash
mkdir test-project
cd test-project

# Create a custom dependencies.json file (recommended approach)
echo '{
  "dependencies": {
    "express": "^4.17.1",
    "axios": "^1.0.0"
  }
}' > dependencies.json

# Alternatively, you can use standard dependency files:

# For Node.js projects
echo '{
  "dependencies": {
    "express": "^4.17.1",
    "axios": "^1.0.0"
  }
}' > package.json

# For Python projects
echo 'requests==2.26.0
numpy>=1.20.0' > requirements.txt
```

2. **Use fastmcp dev to test dependency-context**

````bash
# Build and make the CLI executable
cd /path/to/dependency-context
npx fastmcp dev src/index.ts

# Initialize and index dependencies (from your test project directory)
tool(InitializeDependencyIndex)

# Search for information in the indexed dependencies
tool(searchDependencyDocs)


## Troubleshooting

### GitHub API Rate Limits

If you encounter "API rate limit exceeded" errors:

1. Create a GitHub personal access token at https://github.com/settings/tokens
2. Set it as the `GITHUB_TOKEN` environment variable:
   ```bash
   export GITHUB_TOKEN=your_token_here
````

3. Or add it to your `.env` file:
   ```
   # Optional but recommended for higher API rate limits
   GITHUB_TOKEN=your_token_here
   
   # Optional settings with defaults shown below
   MIN_CHUNK_SIZE=800
   MAX_CHUNK_SIZE=8000
   CHUNKS_RETURNED=5
   ```

### Empty Search Results

If your searches return empty results:

1. Ensure the indexing process completed successfully
2. Check the console output for any error messages
3. Verify that your search query is relevant to the indexed dependencies
4. Try a more general query to see if any results are returned

### Permission Issues

If you encounter permission errors when accessing project directories:

1. Ensure the server has read/write access to the project directory
2. Check that temporary directories are accessible
3. Run the server with appropriate permissions

## Development

```bash
# Clone the repository
git clone https://github.com/yourusername/dependency-context.git

# Install dependencies
cd dependency-context
npm install

# Run locally with fastmcp dev
npx fastmcp dev src/index.ts
```

## Future Enhancements

- **Additional Package Managers**: Support for pom.xml, go.mod, and other dependency formats (note: custom dependencies.json is already supported as the recommended approach)
- **Incremental Indexing**: Avoid reprocessing unchanged repositories
- **Configurable Chunking**: Custom strategies for document splitting
- **Alternative Models**: Support for different embedding models
- **Caching Layer**: Improved performance for frequently accessed documentation

## Project Todo List

### High Priority

- [x] Set up basic project structure and dependencies
- [x] Implement dependency parser for package.json and requirements.txt
- [x] Create GitHub repository discovery functionality
- [x] Build documentation fetching and markdown processing
- [x] Implement vector store creation and indexing
- [x] Set up MCP endpoint for semantic search
- [x] Add environment variable support through multiple channels (system, project, MCP params)
- [x] Add parameters for chunk size and top-k returns to functions
- [ ] Add proper error handling and retry mechanisms for GitHub API

### Medium Priority

- [ ] Support for additional package managers (Maven, Go, Rust)
- [ ] Add progress reporting for long-running index operations
- [ ] Enhance chunking algorithm to better respect Markdown structure
- [ ] Support for non-GitHub repositories (GitLab, Bitbucket)

### Low Priority

- [x] Create comprehensive documentation

## License

Dependency Context is licensed under the MIT License with Commons Clause. This means you can:

✅ Allowed:

- Use Dependency Context for any purpose (personal, commercial, academic)
- Modify the code
- Distribute copies
- Create and sell products built using Dependency Context

❌ Not Allowed:

- Sell Dependency Context itself
- Offer Dependency Context as a hosted service
- Create competing products based on Dependency Context

See the [LICENSE](LICENSE) file for the complete license text and licensing details for more information.

Copyright © 2024 DarianB<|MERGE_RESOLUTION|>--- conflicted
+++ resolved
@@ -34,18 +34,12 @@
       "command": "npx",
       "args": ["-y", "--package=dependency-context", "dependency-context"],
       "env": {
-<<<<<<< HEAD
         "GITHUB_TOKEN": "YOUR_GITHUB_TOKEN_HERE", // Optional but recommended
         "MODEL_NAME": "Xenova/all-MiniLM-L6-v2", // Optional, default shown
         "DEBUG": "false", // Optional, default shown
         "MIN_CHUNK_SIZE": "800", // Optional, default shown
         "MAX_CHUNK_SIZE": "8000", // Optional, default shown
         "CHUNKS_RETURNED": "5" // Optional, default shown
-=======
-        "GITHUB_TOKEN": "YOUR_GITHUB_TOKEN_HERE", // Optional: Avoids rate limits 
-        "MODEL_NAME": "Xenova/all-MiniLM-L6-v2",
-        "DEBUG": "false"
->>>>>>> 32f5440e
       }
     }
   }
@@ -80,8 +74,7 @@
       "MODEL_NAME": "Xenova/all-MiniLM-L6-v2", // Optional, default shown
       "DEBUG": "true", // Optional
       "MIN_CHUNK_SIZE": "800", // Optional, default shown
-      "MAX_CHUNK_SIZE": "8000", // Optional, default shown
-      "CHUNKS_RETURNED": "5" // Optional, default shown
+      "MAX_CHUNK_SIZE": "8000" // Optional, default shown
     }
   }
 }
@@ -209,10 +202,11 @@
 ````
 
 3. Or add it to your `.env` file:
+
    ```
    # Optional but recommended for higher API rate limits
    GITHUB_TOKEN=your_token_here
-   
+
    # Optional settings with defaults shown below
    MIN_CHUNK_SIZE=800
    MAX_CHUNK_SIZE=8000
